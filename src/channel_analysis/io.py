from __future__ import annotations

import typing
from pathlib import Path
from collections import defaultdict
import warnings

from . import type_stubs, util, xarray_wrappers
from .xarray_wrappers._iq_waveform import IQSampleIndexAxis

if typing.TYPE_CHECKING:
    import numpy as np
    import numcodecs
    import xarray as xr
    import zarr
else:
    np = util.lazy_import('numpy')
    numcodecs = util.lazy_import('numcodecs')
    xr = util.lazy_import('xarray')
    zarr = util.lazy_import('zarr')


warnings.filterwarnings(
    'ignore',
    category=FutureWarning,
    message='is deprecated and will be removed in a Zarr-Python version 3',
)

IQ_WAVEFORM_INDEX_NAME = typing.get_args(IQSampleIndexAxis)[0]


def open_store(path: str | Path, *, mode: str):
    if isinstance(path, zarr.storage.Store):
        store = path
    elif not isinstance(path, (str, Path)):
        raise ValueError('must pass a string or Path savefile or zarr.Store object')
    elif str(path).endswith('.zip'):
        store = zarr.ZipStore(path, mode=mode, compression=0)
    elif str(path).endswith('.db'):
        if mode == 'a':
            flag = 'c'
        elif mode == 'w':
<<<<<<< HEAD
            flag = 'c'
            for extra_suffix in ('.dat', '.bak', '.dir'):
                try:
                    os.unlink(path + extra_suffix)
                except FileNotFoundError:
                    pass
=======
            flag = 'n'
>>>>>>> 73dd5cb8
        else:
            flag = mode
        warnings.simplefilter('ignore')
        store = zarr.DBMStore(path, flag=flag, write_lock=False)
        warnings.resetwarnings()
    else:
        store = zarr.DirectoryStore(path, mode=mode)

    return store


def _build_encodings(data, compression=None, filter: bool = True):
    if compression is None:
        compressor = numcodecs.Blosc('zlib', clevel=6)
    elif compression is False:
        compressor = None
    else:
        compressor = compression

    if isinstance(filter, (list, tuple)):
        filters = filter
    elif filter:
        # round in dBs, tolerate max error +/- 0.005 dB
        filters = [numcodecs.Quantize(3, dtype='float32')]
    else:
        filters = None

    encodings = defaultdict(dict)

    for name in data.data_vars.keys():
        # skip compression of iq waveforms, which is slow and
        # ineffective due to high entropy
        if name != xarray_wrappers.iq_waveform.__name__:
            if compressor is not None:
                encodings[name]['compressor'] = compressor

        if data[name].attrs.get('units', '').startswith('dB'):
            if filters is not None:
                encodings[name]['filters'] = filters
            encodings[name]['dtype'] = 'float32'

    return encodings


def dump(
    store: zarr.storage.Store,
    data: typing.Optional[type_stubs.DataArrayType | type_stubs.DatasetType] = None,
    append_dim=None,
    compression=None,
    filter=True,
) -> zarr.storage.Store:
    """serialize a dataset into a zarr directory structure"""

    # if not isinstance(store, zarr.storage.Store):
    #     raise TypeError('must pass a zarr store object')

    if hasattr(data, IQ_WAVEFORM_INDEX_NAME):
        if 'sample_rate' in data.attrs:
            # sample rate is metadata
            sample_rate = data.attrs['sample_rate']
        else:
            # sample rate is a variate
            sample_rate = data.sample_rate.values.flatten()[0]

        chunks = {IQ_WAVEFORM_INDEX_NAME: round(sample_rate * 10e-3)}
    else:
        chunks = {}

    # take object dtypes to mean variable length strings for coordinates
    # and make fixed length now

    for name in dict(data.coords).keys():
        if data[name].dtype == np.dtype('object'):
            data = data.assign({name: data[name].astype('str')})

    if append_dim is None:
        append_dim = 'capture'

    # write/append only
    if len(store) > 0:
        return data.chunk(chunks).to_zarr(store, mode='a', append_dim=append_dim)
    else:
        encodings = _build_encodings(data, compression=compression, filter=filter)
        return data.chunk(chunks).to_zarr(store, encoding=encodings, mode='w')


def load(path: str | Path) -> type_stubs.DataArrayType | type_stubs.DatasetType:
    """load a dataset or data array"""

    if isinstance(path, (str, Path)):
        store = open_store(path, mode='r')

    return xr.open_dataset(store, engine='zarr')<|MERGE_RESOLUTION|>--- conflicted
+++ resolved
@@ -1,9 +1,11 @@
 from __future__ import annotations
 
+import os
 import typing
+import warnings
+
 from pathlib import Path
 from collections import defaultdict
-import warnings
 
 from . import type_stubs, util, xarray_wrappers
 from .xarray_wrappers._iq_waveform import IQSampleIndexAxis
@@ -40,16 +42,12 @@
         if mode == 'a':
             flag = 'c'
         elif mode == 'w':
-<<<<<<< HEAD
-            flag = 'c'
+            flag = 'n'
             for extra_suffix in ('.dat', '.bak', '.dir'):
                 try:
                     os.unlink(path + extra_suffix)
                 except FileNotFoundError:
                     pass
-=======
-            flag = 'n'
->>>>>>> 73dd5cb8
         else:
             flag = mode
         warnings.simplefilter('ignore')
