from __future__ import annotations

from functools import lru_cache
from dataclasses import dataclass
import pickle
from typing import Optional, Generator, Any
import typing

import labbench as lb
from frozendict import frozendict

from .radio import RadioDevice, NullRadio
from .structs import Sweep, RadioCapture, get_attrs, to_builtins, describe_capture
from .util import zip_offsets
from . import iq_corrections, structs

import channel_analysis
from channel_analysis import type_stubs

if typing.TYPE_CHECKING:
    import pandas as pd
    import xarray as xr
else:
    pd = lb.util.lazy_import('pandas')
    xr = lb.util.lazy_import('xarray')

lb.util.lazy_import
CAPTURE_DIM = 'capture'
TIMESTAMP_NAME = 'timestamp'


@lru_cache
def _capture_coord_template(sweep_fields: tuple[str, ...]):
    """returns a valid cached xarray coordinate for the given list of swept fields.

    the
    """

    capture = RadioCapture()
    coords = {}

    for field in sweep_fields:
        coords[field] = xr.Variable(
            (CAPTURE_DIM,), [getattr(capture, field)], fastpath=True
        )

    coords[TIMESTAMP_NAME] = xr.Variable(
        (CAPTURE_DIM,), [pd.Timestamp('now')], fastpath=True
    )

    return xr.Coordinates(coords)


@dataclass
class _RadioCaptureAnalyzer:
    """an IQ data analysis/packaging manager given a radio and desired channel analyses"""

    __name__ = 'analyze'

    radio: RadioDevice
    analysis_spec: list[channel_analysis.ChannelAnalysis]
    remove_attrs: Optional[tuple[str, ...]] = None
    extra_attrs: Optional[dict[str, Any]] = None
    calibration: Optional[xr.Dataset] = None

    def __call__(
        self, iq: type_stubs.ArrayType, timestamp, capture: RadioCapture, pickled=False
    ) -> xr.Dataset:
        """analyze iq from a capture and package it into a dataset"""

        with lb.stopwatch('analyze', logger_level='debug'):
            # for performance, GPU operations are all here in the same thread
            iq = iq_corrections.resampling_correction(
                iq, capture, self.radio, force_calibration=self.calibration
            )
            coords = self.get_coords(capture, timestamp=timestamp)

            analysis = channel_analysis.analyze_by_spec(
                iq, capture, spec=self.analysis_spec
            )

            analysis = analysis.expand_dims(CAPTURE_DIM).assign_coords(coords)

        if self.remove_attrs is not None:
            for f in self.remove_attrs:
                del analysis.attrs[f]

        for k in tuple(self.remove_attrs):
            analysis[k].attrs.update(get_attrs(RadioCapture, k))

        if self.extra_attrs is not None:
            analysis.attrs.update(self.extra_attrs)

        analysis[TIMESTAMP_NAME].attrs.update(label='Capture start time')

        if pickled:
            return pickle.dumps(analysis)
        else:
            return analysis

    def __post_init__(self):
        if self.remove_attrs is not None:
            self.remove_attrs = tuple(self.remove_attrs)

    def get_coords(self, capture: RadioCapture, timestamp):
<<<<<<< HEAD
        coords = _capture_coord_template(self.remove_attrs).copy(deep=True)
        
=======
        coords = _capture_coord_template(self.remove_attrs + ('external',)).copy(deep=True)

>>>>>>> d2ecb9c8
        for field in self.remove_attrs:
            value = getattr(capture, field)
            if isinstance(value, str):
                # to coerce strings as variable-length types later for storage
                coords[field] = coords[field].astype('object')
            coords[field].values[:] = value

        if timestamp is not None:
            coords[TIMESTAMP_NAME].values[:] = timestamp
        
        return coords


def _frozensubset(d: dict | frozendict, keys: list[str]) -> frozendict:
    return frozendict({k: d[k] for k in keys})


def design_warmup_sweep(
    sweep: structs.Sweep, skip: tuple[structs.RadioCapture, ...]
) -> structs.Sweep:
    """returns a Sweep object for a NullRadio consisting of capture combinations from
    `sweep` with unique combinations of GPU analysis topologies.

    This is meant to be run with fake data to warm up GPU operations and avoid
    analysis slowdowns during sweeps.
    """

    FIELDS = [
        'duration',
        'sample_rate',
        'analysis_bandwidth',
        'lo_shift',
        'gpu_resample',
    ]

    sweep_map = structs.to_builtins(sweep)
    capture_maps = structs.to_builtins(sweep_map['captures'])
    skip = {_frozensubset(structs.to_builtins(s), FIELDS) for s in skip}

    sweep_map['radio_setup']['driver'] = NullRadio.__name__
    sweep_map['radio_setup']['resource'] = 'empty'

    # the set of unique combinations. frozendict enables comparisons for the set ops.
    warmup_captures = {_frozensubset(d, FIELDS) for d in capture_maps}

    sweep_map['captures'] = warmup_captures - skip

    return structs.convert(sweep_map, type(sweep))


def iter_sweep(
    radio: RadioDevice,
    sweep: Sweep,
    swept_fields: list[str],
    calibration: type_stubs.DatasetType = None,
    always_yield=False,
    quiet=False,
    pickled=False,
    close_after=False,
) -> Generator[xr.Dataset | None]:
    """iterate through sweep captures on the specified radio, yielding a dataset for each.

    Normally, for performance reasons, the first iteration consists of
    `(capture 1) ➔ concurrent(capture 2, analysis 1) ➔ (yield analysis 1)`.
    The `always_yield` argument is provided to allow synchronization of hardware between capture 1 and capture 2:
    `(capture 1) ➔ yield None ➔ concurrent(capture 2, analysis 1) ➔ (yield analysis 1)`.
    Added checks are needed to filter out the `None` before recording data.

    Args:
        radio: the device that runs the sweep
        sweep: the specification that configures the sweep
        swept_fields: the list of fields that were explicitly specified in the sweep
        calibration: if specified, the calibration data used to scale the output from full-scale to physical power
        always_yield: if `True`, yield `None` before the second capture

    Returns:
        An iterator of analyzed data
    """

    attrs = {
        # metadata fields
        'radio_id': radio.id,
        'radio_setup': to_builtins(sweep.radio_setup),
        'description': to_builtins(sweep.description),
    }

    analyze = _RadioCaptureAnalyzer(
        radio=radio,
        analysis_spec=sweep.channel_analysis,
        remove_attrs=swept_fields,
        extra_attrs=attrs,
        calibration=calibration,
    )

    if len(sweep.captures) == 0:
        return

    iq, timestamp = None, None

    # iterate across (previous, current, next) captures to support concurrency
    offset_captures = zip_offsets(sweep.captures, (-1, 0, 1), fill=None)

    try:
        for cap_prev, cap_this, cap_next in offset_captures:
            calls = {}

            if cap_this is not None:
                # extra iteration at the end for the last analysis
                calls['acquire'] = lb.Call(
                    radio.acquire, cap_this, next_capture=cap_next, correction=False
                )

            if cap_prev is not None:
                # iq is only available after the first iteration
                calls['analyze'] = lb.Call(
                    analyze, iq, timestamp, cap_prev, pickled=pickled
                )

            if cap_this is None:
                desc = 'last analysis'
            else:
                # treat swept fields as coordinates/indices
                desc = describe_capture(cap_this, swept_fields)

            with lb.stopwatch(f'{desc} •', logger_level='debug' if quiet else 'info'):
                ret = lb.concurrently(**calls, flatten=False)

            if 'analyze' in ret:
                yield ret['analyze']
            elif always_yield:
                yield None

            if 'acquire' in ret:
                iq, timestamp = ret['acquire']
    finally:
        if close_after:
            radio.close()<|MERGE_RESOLUTION|>--- conflicted
+++ resolved
@@ -103,13 +103,7 @@
             self.remove_attrs = tuple(self.remove_attrs)
 
     def get_coords(self, capture: RadioCapture, timestamp):
-<<<<<<< HEAD
         coords = _capture_coord_template(self.remove_attrs).copy(deep=True)
-        
-=======
-        coords = _capture_coord_template(self.remove_attrs + ('external',)).copy(deep=True)
-
->>>>>>> d2ecb9c8
         for field in self.remove_attrs:
             value = getattr(capture, field)
             if isinstance(value, str):
