--- conflicted
+++ resolved
@@ -92,13 +92,9 @@
         # in this case, we're still waiting to fill in radio_id
         open_sink_early = False
     else:
-<<<<<<< HEAD
         open_writer_early = True
     open_writer_early = False
-=======
-        open_sink_early = True
-
->>>>>>> 92098f30
+
     if store_backend is None and sweep_spec.output.store is None:
         click.echo(
             'specify output.store in the yaml file or use -s <NAME> on the command line'
