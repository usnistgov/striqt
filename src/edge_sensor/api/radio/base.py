from __future__ import annotations
import functools
from math import ceil
import typing

import labbench as lb
from labbench import paramattr as attr
import msgspec
import numpy as np

from .. import structs, util

if typing.TYPE_CHECKING:
    import iqwaveform
    import pandas as pd
else:
    iqwaveform = util.lazy_import('iqwaveform')
    pd = util.lazy_import('pandas')


class RadioDevice(lb.Device):
    stream = None

    analysis_bandwidth = attr.value.float(
        float('inf'),
        allow_none=False,
        min=1e-6,
        label='Hz',
        help='bandwidth of the digital bandpass filter (or None to bypass)',
    )

    calibration = attr.value.Path(
        None,
        help='path to a calibration file, or None to skip calibration',
    )

    duration = attr.value.float(
        10e-3, min=0, label='s', help='receive waveform capture duration'
    )

    periodic_trigger = attr.value.float(
        None,
        allow_none=True,
        help='if specified, acquisition start times will begin at even multiples of this',
    )

    continuous_trigger = attr.value.float(
        True,
        help='whether to trigger immediately after each call to acquire() when armed',
    )

    lo_offset = attr.value.float(
        0.0,
        label='Hz',
        help='digital frequency shift of the RX center frequency',
    )

    gapless_repeats = attr.value.bool(
        False, help='whether to skip stream disable->renable between identical captures'
    )

    time_sync_every_capture = attr.value.bool(
        False,
        help='whether to synchronize sample timestamps external PPS on each capture',
    )

    _downsample = attr.value.float(1.0, min=0, help='backend_sample_rate/sample_rate')

    # these must be implemented by child classes
    channel = attr.method.int(min=0)
    center_frequency = attr.method.float(
        min=0, label='Hz', help='RF frequency at the center of the RX baseband'
    )
    backend_sample_rate = attr.method.float(
        min=0,
        label='Hz',
        help='sample rate before resampling',
    )
    channel_enabled = attr.method.bool()
    gain = attr.method.float(label='dB', help='SDR hardware gain')
    time_source = attr.method.str(
        only=['host', 'internal', 'external', 'gps'],
        help='time base for sample timestamps',
    )

    transient_holdoff_time = attr.value.float(
        0.0, sets=False, label='s', help='holdoff time before valid data after enable'
    )

    @attr.property.str(sets=False, cache=True, help='unique radio hardware identifier')
    def id(self):
        raise NotImplementedError

    @property
    def base_clock_rate(self):
        return type(self).backend_sample_rate.max

    def open(self):
        self._armed_capture: structs.RadioCapture | None = None

    def setup(self, radio_config: structs.RadioSetup):
        """disarm acquisition and apply the given radio setup"""

        if self.channel() is not None:
            self.channel_enabled(False)

        self.calibration = radio_config.calibration
        self.periodic_trigger = radio_config.periodic_trigger
        self.gapless_repeats = radio_config.gapless_repeats
        self.time_sync_every_capture = radio_config.time_sync_every_capture
        self.time_source(radio_config.time_source)

        if not self.time_sync_every_capture:
            self.sync_time_source()

    def arm(self, capture: structs.RadioCapture):
        """stop the stream, apply a capture configuration, and start it"""

        with lb.stopwatch('arm', logger_level='debug'):
            if self.channel() is not None:
                self.channel_enabled(False)

            if iqwaveform.power_analysis.isroundmod(
                capture.duration * capture.sample_rate, 1
            ):
                self.duration = capture.duration
            else:
                raise ValueError(
                    f'duration {capture.duration} is not an integer multiple of sample period'
                )

            if capture.channel != self.channel():
                self.channel(capture.channel)
            else:
                self.channel_enabled(False)

            if self.gain() != capture.gain:
                self.gain(capture.gain)

            fs_backend, lo_offset, analysis_filter = design_capture_filter(
                self.base_clock_rate, capture
            )

            nfft_out = analysis_filter.get('nfft_out', analysis_filter['nfft'])
            downsample = analysis_filter['nfft'] / nfft_out

            if (
                fs_backend != self.backend_sample_rate()
                or downsample != self._downsample
            ):
                self.channel_enabled(False)
                with attr.hold_attr_notifications(self):
                    self._downsample = 1  # temporarily avoid a potential bounding error
                self.backend_sample_rate(fs_backend)
                self._downsample = downsample

            if capture.sample_rate != self.sample_rate():
                # in this case, it's only a post-processing (GPU resampling) change
                self.sample_rate(capture.sample_rate)

            if (
                self.periodic_trigger is not None
                and capture.duration < self.periodic_trigger
            ):
                self._logger.warning(
                    'periodic trigger duration exceeds capture duration, '
                    'which creates a large buffer of unused samples'
                )

            if lo_offset != self.lo_offset:
                self.lo_offset = lo_offset  # hold update on this one?

            if capture.center_frequency != self.center_frequency():
                self.channel_enabled(False)
                self.center_frequency(capture.center_frequency)

            self.analysis_bandwidth = capture.analysis_bandwidth

            if self.time_sync_every_capture:
                self.channel_enabled(False)
                self.sync_time_source()

            if not self.channel_enabled():
                self._holdover_samples = None

            self._armed_capture = capture
            self._next_time_ns = None

    def read_iq(self, capture) -> tuple['np.ndarray[np.complex64]', float]:
        streamed_count = 0
        awaiting_timestamp = True
        buf_time_ns = self._next_time_ns
        start_ns = self._next_time_ns

        buf_size, _ = get_capture_buffer_sizes(self, capture, include_holdoff=True)
        sample_count, _ = get_capture_buffer_sizes(self, capture, include_holdoff=False)

        samples = np.empty((2 * buf_size,), dtype=np.float32)

        if buf_time_ns is None and self._holdover_samples is not None:
            raise ValueError('holdover samples are missing timestamp')

        if self._holdover_samples is None:
            holdover_count = 0
        else:
            # note: holdover_count.dtype is np.complex64, samples.dtype is np.float32
            holdover_count = self._holdover_samples.size
            samples[: 2 * holdover_count] = self._holdover_samples.view(samples.dtype)

        holdover_size = sample_count - round(
            capture.duration * self.backend_sample_rate()
        )

        # default holdoffs parameters, valid when we already have a clock reading
        stft_pad, _ = _get_stft_padding(self.base_clock_rate, capture)
        holdoff_size = stft_pad

        fs = self.backend_sample_rate()
        chunk_size = sample_count + holdover_count
        timeout_sec = chunk_size / fs + 50e-3
        remaining = sample_count - holdover_count

        while remaining > 0:
            if streamed_count > 0 or self.gapless_repeats:
                on_overflow = 'except'
            else:
                on_overflow = 'ignore'

            # Read the samples from the data buffer
            this_count, ret_time_ns = self._read_stream(
                [samples],
                offset=holdover_count + streamed_count,
                count=min(chunk_size, remaining),
                timeout_sec=timeout_sec,
                on_overflow=on_overflow,
            )

            if buf_time_ns is None:
                # special case for the first read in the stream, since
                # devices may not always return timestamps
                buf_time_ns = ret_time_ns

            if awaiting_timestamp:
<<<<<<< HEAD
                # min_holdoff = round(self.transient_holdoff_time*self.backend_sample_rate()) + holdoff_stft
                holdoff_size = find_trigger_holdoff(
                    self, buf_time_ns, stft_pad=stft_pad
                )
                #     start_time_ns=buf_time_ns, sample_rate=fs, periodic_trigger=self.periodic_trigger, min_holdoff=min_holdoff
                # )

=======
                holdoff_size = find_trigger_holdoff(self, buf_time_ns, stft_pad=stft_pad)
>>>>>>> 5887b0d6
                remaining = remaining + holdoff_size

                start_ns = buf_time_ns + round(holdoff_size * 1e9 / fs)
                awaiting_timestamp = False

            remaining = remaining - this_count
            streamed_count += this_count

<<<<<<< HEAD
        samples = samples.view('complex64')[
            holdoff_size - stft_pad : holdoff_size - stft_pad + sample_count
        ]
=======
        sample_offs = holdoff_size - stft_pad
        samples = samples.view('complex64')[sample_offs: sample_offs + sample_count]
>>>>>>> 5887b0d6

        self._holdover_samples = samples[-holdover_size:]
        self._next_time_ns = start_ns + round(1e9 * capture.duration)

        return samples, start_ns

    def acquire(
        self,
        capture: structs.RadioCapture,
        next_capture: typing.Union[structs.RadioCapture, None] = None,
        correction: bool = True,
    ) -> tuple[np.array, 'pd.Timestamp']:
        """arm a capture and enable the channel (if necessary), read the resulting IQ waveform.

        Optionally, calibration corrections can be applied, and the radio can be left ready for the next capture.
        """
        from .. import iq_corrections

        with lb.stopwatch('acquire', logger_level='debug'):
            if capture != self._armed_capture:
                self.arm(capture)

            if self.channel() is None or not self.channel_enabled():
                self.channel_enabled(True)

            iq, time_ns = self.read_iq(capture)
            time_ns = pd.Timestamp(time_ns, unit='ns')

            if next_capture == capture and self.gapless_repeats:
                # the one case where we leave it running
                pass
            else:
                self.channel_enabled(False)

            if next_capture is not None and next_capture != next_capture:
                self.arm(next_capture)

            if correction:
                with lb.stopwatch('resampling', logger_level='debug'):
                    iq = iq_corrections.resampling_correction(iq, capture, self)

            acquired_capture = structs.copy_struct(capture, start_time=time_ns)
            return iq, acquired_capture

    def _read_stream(
        self, buffers, offset, count, timeout_sec, *, on_overflow='except'
    ) -> tuple[int, int]:
        """to be implemented in subclasses"""
        raise NotImplementedError

    def sync_time_source(self):
        raise NotImplementedError

    def get_capture_struct(
        self, cls=structs.RadioCapture
    ) -> structs.RadioCapture | None:
        """generate the currently armed capture configuration for the specified channel"""

        if self.channel() is None:
            return None

        if self.lo_offset == 0:
            lo_shift = 'none'
        elif self.lo_offset < 0:
            lo_shift = 'left'
        elif self.lo_offset > 0:
            lo_shift = 'right'

        return cls(
            # RF and leveling
            center_frequency=self.center_frequency(),
            channel=self.channel(),
            gain=self.gain(),
            # acquisition
            duration=self.duration,
            sample_rate=self.sample_rate(),
            # filtering and resampling
            analysis_bandwidth=self.analysis_bandwidth,
            lo_shift=lo_shift,
        )


def find_trigger_holdoff(radio: RadioDevice, start_time_ns: int, stft_pad: int = 0):
    sample_rate = radio.backend_sample_rate()
    periodic_trigger = radio.periodic_trigger

    if periodic_trigger in (0, None):
        return 0

    periodic_trigger_ns = round(periodic_trigger * 1e9)

    # float rounding errors cause problems here; evaluate based on the 1-ns resolution
    excess_time_ns = start_time_ns % periodic_trigger_ns
    holdoff_ns = (periodic_trigger_ns - excess_time_ns) % periodic_trigger_ns

    holdoff = round(holdoff_ns / 1e9 * sample_rate)

    # wait long enough to meet the fulfill the radio's transient time and any
    # needed stft padding samples
    min_holdoff = round(radio.transient_holdoff_time * sample_rate) + stft_pad
    if holdoff < min_holdoff:
        periodic_trigger_samples = round(periodic_trigger * sample_rate)
        holdoff += (
            ceil(min_holdoff / periodic_trigger_samples) * periodic_trigger_samples
        )

    return holdoff


@functools.lru_cache(30000)
def _design_capture_filter(
    base_clock_rate: float,
    capture: structs.WaveformCapture,
    bw_lo=0.25e6,
    min_oversampling=1.1,
) -> tuple[float, float, dict]:
    """design a filter specified by the capture for a radio with the specified MCR.

    For the return value, see `iqwaveform.fourier.design_cola_resampler`
    """
    if str(capture.lo_shift).lower() == 'none':
        lo_shift = False
    else:
        lo_shift = capture.lo_shift

    if (
        capture.analysis_bandwidth != float('inf')
        and capture.analysis_bandwidth > capture.sample_rate
    ):
        raise ValueError(
            f'analysis bandwidth must be smaller than sample rate in {capture}'
        )

    if capture.host_resample:
        # use GPU DSP to resample from integer divisor of the MCR
        fs_sdr, lo_offset, kws = iqwaveform.fourier.design_cola_resampler(
            fs_base=base_clock_rate,
            fs_target=capture.sample_rate,
            bw=capture.analysis_bandwidth,
            bw_lo=bw_lo,
            shift=lo_shift,
            min_fft_size=4 * 4096 - 1,
            min_oversampling=min_oversampling,
        )

        return fs_sdr, lo_offset, kws

    elif lo_shift:
        raise ValueError('lo_shift requires host_resample=True')
    elif base_clock_rate < capture.sample_rate:
        raise ValueError(
            f'upsampling above {base_clock_rate/1e6:f} MHz requires host_resample=True'
        )
    else:
        # use the SDR firmware to implement the desired sample rate
        return iqwaveform.fourier.design_cola_resampler(
            fs_base=capture.sample_rate,
            fs_target=capture.sample_rate,
            bw=capture.analysis_bandwidth,
            shift=False,
        )


@functools.wraps(_design_capture_filter)
def design_capture_filter(
    base_clock_rate, capture: structs.WaveformCapture, *args, **kws
):
    # cast the struct in case it's a subclass
    fixed_capture = msgspec.convert(
        capture, structs.WaveformCapture, from_attributes=True
    )
    return _design_capture_filter(base_clock_rate, fixed_capture, *args, **kws)


def needs_stft(analysis_filter: dict, capture: structs.RadioCapture):
    is_resample = analysis_filter['nfft'] != analysis_filter['nfft_out']
    return analysis_filter and (
        np.isfinite(capture.analysis_bandwidth)
        or (is_resample and capture.host_resample)
    )


@functools.lru_cache(30000)
def _get_stft_padding(
    base_clock_rate: float, capture: structs.RadioCapture
) -> tuple[int, int]:
    """returns the padding before and after a waveform to achieve an integral number of FFT windows"""
    samples_out = round(capture.duration * capture.sample_rate)

    _, _, analysis_filter = design_capture_filter(base_clock_rate, capture)
    nfft = analysis_filter['nfft']

    min_samples_in = ceil(samples_out * nfft / analysis_filter['nfft_out'])

    # round up to an integral number of FFT windows
    samples_in = ceil(min_samples_in / nfft) * nfft

    if needs_stft(analysis_filter, capture):
        return nfft // 2, nfft // 2 + (samples_in - min_samples_in)
    else:
        return 0, 0


@functools.lru_cache(30000)
def _get_capture_buffer_sizes_cached(
    base_clock_rate: float,
    periodic_trigger: float | None,
    capture: structs.RadioCapture,
    transient_holdoff: float = 0,
    include_holdoff: bool = False,
):
    if iqwaveform.power_analysis.isroundmod(capture.duration * capture.sample_rate, 1):
        samples_out = round(capture.duration * capture.sample_rate)
    else:
        msg = f'duration must be an integer multiple of the sample period (1/{capture.sample_rate} s)'
        raise ValueError(msg)

    _, _, analysis_filter = design_capture_filter(base_clock_rate, capture)

    if needs_stft(analysis_filter, capture):
        nfft = analysis_filter['nfft']

        pad_before, pad_after = _get_stft_padding(base_clock_rate, capture)

        min_samples_in = ceil(samples_out * nfft / analysis_filter['nfft_out'])

        samples_in = min_samples_in + pad_before + pad_after

        samples_out = iqwaveform.fourier._istft_buffer_size(
            samples_in,
            window=analysis_filter['window'],
            nfft_out=analysis_filter['nfft_out'],
            nfft=nfft,
            extend=True,
        )
    else:
        samples_in = round(capture.sample_rate * capture.duration)

    if include_holdoff:
        # accommmodate holdoff samples as needed for the periodic trigger and transient holdoff durations
        samples_in += ceil(
            analysis_filter['fs'] * (transient_holdoff + (periodic_trigger or 0))
        )

    return samples_in, samples_out


def get_capture_buffer_sizes(
    radio: RadioDevice, capture=None, include_holdoff=False
) -> tuple[int, int]:
    if capture is None:
        capture = radio.get_capture_struct()

    return _get_capture_buffer_sizes_cached(
        base_clock_rate=radio.base_clock_rate,
        periodic_trigger=radio.periodic_trigger,
        capture=capture,
        transient_holdoff=radio.transient_holdoff_time,
        include_holdoff=include_holdoff,
    )


def _list_radio_classes(subclass=RadioDevice):
    """returns a list of radio subclasses that have been imported"""

    clsmap = {c.__name__: c for c in subclass.__subclasses__()}

    for subcls in list(clsmap.values()):
        clsmap.update(_list_radio_classes(subcls))

    clsmap = {name: cls for name, cls in clsmap.items() if not name.startswith('_')}

    return clsmap


def find_radio_cls_by_name(
    name: str, parent_cls: type[RadioDevice] = RadioDevice
) -> RadioDevice:
    """returns a list of radio subclasses that have been imported"""

    mapping = _list_radio_classes(parent_cls)

    if name in mapping:
        return mapping[name]
    else:
        raise AttributeError(
            f'invalid driver {repr(name)}. valid names: {tuple(mapping.keys())}'
        )


def is_same_resource(r1: str | dict, r2: str | dict):
    if hasattr(r1, 'items'):
        return set(r1.items()) == set(r2.items())
    else:
        return r1 == r2<|MERGE_RESOLUTION|>--- conflicted
+++ resolved
@@ -241,17 +241,7 @@
                 buf_time_ns = ret_time_ns
 
             if awaiting_timestamp:
-<<<<<<< HEAD
-                # min_holdoff = round(self.transient_holdoff_time*self.backend_sample_rate()) + holdoff_stft
-                holdoff_size = find_trigger_holdoff(
-                    self, buf_time_ns, stft_pad=stft_pad
-                )
-                #     start_time_ns=buf_time_ns, sample_rate=fs, periodic_trigger=self.periodic_trigger, min_holdoff=min_holdoff
-                # )
-
-=======
                 holdoff_size = find_trigger_holdoff(self, buf_time_ns, stft_pad=stft_pad)
->>>>>>> 5887b0d6
                 remaining = remaining + holdoff_size
 
                 start_ns = buf_time_ns + round(holdoff_size * 1e9 / fs)
@@ -260,14 +250,8 @@
             remaining = remaining - this_count
             streamed_count += this_count
 
-<<<<<<< HEAD
-        samples = samples.view('complex64')[
-            holdoff_size - stft_pad : holdoff_size - stft_pad + sample_count
-        ]
-=======
         sample_offs = holdoff_size - stft_pad
         samples = samples.view('complex64')[sample_offs: sample_offs + sample_count]
->>>>>>> 5887b0d6
 
         self._holdover_samples = samples[-holdover_size:]
         self._next_time_ns = start_ns + round(1e9 * capture.duration)
