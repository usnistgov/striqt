--- conflicted
+++ resolved
@@ -8,12 +8,4 @@
         return host.index_variables()
 
     def build_metadata(self):
-<<<<<<< HEAD
-        return host.host_metadata()
-=======
-        return dict(super().build_metadata(), **host.host_metadata())
-
-
-class SoapyRadio(RadioBase):
-    pass
->>>>>>> b095d079
+        return dict(super().build_metadata(), **host.host_metadata())