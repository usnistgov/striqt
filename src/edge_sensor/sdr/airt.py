--- conflicted
+++ resolved
@@ -205,18 +205,8 @@
 
         return buff_complex64
 
-<<<<<<< HEAD
     def acquire(self, count, calibrate:bool=False):
         backend_count = round(np.ceil(count*self._downsample))
-=======
-    def acquire(self, count, calibrate: bool = False):
-        if isroundmod(count, 1):
-            # upsampled_count = count*self._downsample
-            backend_count = round(np.ceil(count * self._downsample))
-        else:
-            raise ValueError('duration must be an integer multiple of the sample rate')
-
->>>>>>> 350b945c
         iq = self._read_stream(backend_count)
 
         if calibrate:
