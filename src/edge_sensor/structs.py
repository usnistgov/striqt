--- conflicted
+++ resolved
@@ -6,19 +6,9 @@
 import channel_analysis
 from channel_analysis.structs import meta, get_attrs
 from pathlib import Path
-<<<<<<< HEAD
-import pandas as pd
-from functools import lru_cache
-import xarray as xr
-
-TIMESTAMP_NAME = 'timestamp'
-TEMPERATURE_NAME = 'temperature'
-CAPTURE_DIM = 'capture'
-=======
 from msgspec import Meta
 import typing
 from typing import Annotated as A
->>>>>>> b095d079
 
 
 def make_default_analysis():
@@ -41,13 +31,8 @@
     sample_rate: A[float, meta('IQ sample rate', 'S/s')] = 15.36e6
 
     # filtering and resampling
-<<<<<<< HEAD
-    analysis_bandwidth: Optional[float] = 10e6  # None for no bandpass filter
-    lo_shift: Literal['left', 'right', 'none'] = 'left'
-=======
     analysis_bandwidth: A[Optional[float], meta('DSP filter bandwidth', 'Hz')] = 10e6
     lo_shift: A[_TShift, meta('direction of the LO shift')] = 'left'
->>>>>>> b095d079
 
     # external frequency conversion disabled when if_frequency is None
     preselect_if_frequency: A[
@@ -80,84 +65,6 @@
     channel_analysis: Any = msgspec.field(default_factory=make_default_analysis)
 
 
-<<<<<<< HEAD
-FIELD_ATTRS = {
-    RadioCapture.center_frequency.__name__: {
-        'label': 'RF center frequency',
-        'units': 'Hz',
-    },
-    RadioCapture.channel.__name__: {'label': 'RX hardware input port'},
-    RadioCapture.gain.__name__: {
-        'label': 'internal gain setting inside the radio',
-        'unit': 'dB',
-    },
-    RadioCapture.duration.__name__: {'label': 'duration of the capture', 'unit': 's'},
-    RadioCapture.sample_rate.__name__: {
-        'label': 'sample rate of the waveform',
-        'unit': 'S/s',
-    },
-    RadioCapture.analysis_bandwidth.__name__: {
-        'label': 'filtered bandwidth of the received waveform',
-        'unit': 'Hz',
-    },
-    RadioCapture.lo_shift.__name__: {
-        'label': 'direction of the LO shift (or None for no shift)',
-        'unit': 'Hz',
-    },
-    RadioCapture.preselect_if_frequency.__name__: {
-        'label': 'IF filter center frequency',
-        'unit': 'Hz',
-    },
-    RadioCapture.preselect_lo_gain.__name__: {
-        'label': 'gain of the LO stage',
-        'unit': 'dB',
-    },
-    RadioCapture.preselect_rf_gain.__name__: {
-        'label': 'preselector gain setting',
-        'unit': 'dB',
-    },
-    TIMESTAMP_NAME: {'label': 'Capture start time'},
-}
-
-
-@lru_cache
-def _capture_coord_template(sweep_fields: tuple[str, ...]):
-    capture = RadioCapture()
-    coords = {}
-
-    for field in sweep_fields:
-        coords[field] = xr.Variable(
-            (CAPTURE_DIM,), [getattr(capture, field)], fastpath=True
-        )
-
-    coords[TIMESTAMP_NAME] = xr.Variable(
-        (CAPTURE_DIM,), [pd.Timestamp('now')], fastpath=True
-    )
-
-    return xr.Coordinates(coords)
-
-
-def capture_to_coords(capture: RadioCapture, sweep_fields: list[str], timestamp):
-    coords = _capture_coord_template(sweep_fields).copy(deep=True)
-
-    for field in sweep_fields:
-        coords[field].values[:] = [getattr(capture, field)]
-
-    coords[TIMESTAMP_NAME].values[:] = [timestamp]
-
-    return coords
-
-
-def to_calibration_capture(c: RadioCapture, duration=0.1) -> RadioCapture:
-    """return a capture configured as a calibration with the specified duration"""
-
-    d = msgspec.to_builtins(c)
-    d['duration'] = duration
-    return msgspec.convert(d, type=RadioCapture)
-
-
-=======
->>>>>>> b095d079
 def read_yaml_sweep(path: str | Path) -> tuple[Sweep, tuple[str, ...]]:
     """build a Sweep struct from the contents of specified yaml file"""
 
